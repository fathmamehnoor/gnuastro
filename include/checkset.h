/*********************************************************************
Functions to check and set command line argument values and files.
This is part of GNU Astronomy Utilities (Gnuastro) package.

Original author:
     Mohammad Akhlaghi <akhlaghi@gnu.org>
Contributing author(s):
Copyright (C) 2015, Free Software Foundation, Inc.

Gnuastro is free software: you can redistribute it and/or modify it
under the terms of the GNU General Public License as published by the
Free Software Foundation, either version 3 of the License, or (at your
option) any later version.

Gnuastro is distributed in the hope that it will be useful, but
WITHOUT ANY WARRANTY; without even the implied warranty of
MERCHANTABILITY or FITNESS FOR A PARTICULAR PURPOSE.  See the GNU
General Public License for more details.

You should have received a copy of the GNU General Public License
along with Gnuastro. If not, see <http://www.gnu.org/licenses/>.
**********************************************************************/
#ifndef __GAL_CHECKSET_H__
#define __GAL_CHECKSET_H__

#include <math.h>
#include <fitsio.h>


/**************************************************************/
/*********                 Macros                **************/
/**************************************************************/
#define GAL_CHECKSET_CHECK_COL_IN_CAT(INCOL,NAME) {                     \
    size_t i;								\
    									\
    if( (INCOL) >= p->cs1 )						\
      error(EXIT_FAILURE, 0, "%s only has %lu columns while you "	\
	    "have requested column %lu (counting from zero) for "	\
	    "`--%s`.", p->up.catname, p->cs1, (INCOL), (NAME));		\
									\
    for(i=0;i<p->cs0;++i)						\
      if( isnan(p->cat[i*p->cs1+(INCOL)]) )				\
	error(EXIT_FAILURE, 0, "%s: Column %lu (--%s) in row %lu "	\
	      "could not be read as a number. See %s. Note that "	\
	      "counting starts from zero.",				\
	      p->up.catname, (INCOL), (NAME), i, GAL_TXTARRAY_LOG);	\
  }



#define GAL_CHECKSET_PRINT_STRING_MAYBE_WITH_SPACE(name,string) {       \
    if(gal_checkset_string_has_space(string))                           \
      fprintf(fp, CONF_SHOWFMT"\"%s\"\n", name, string);                \
    else                                                                \
      fprintf(fp, CONF_SHOWFMT"%s\n", name, string);                    \
  }
















/****************************************************************
 ************      Check and convert strings    *****************
 ****************************************************************/
int
strisdouble(char *string, double *out);





/**************************************************************/
/********* Read arguments and check their values **************/
/**************************************************************/
void
gal_checkset_int_zero_or_one(char *optarg, int *var, char *lo, char so,
                             char* spack, char *filename, size_t lineno);

void
gal_checkset_int_4_or_8(char *optarg, int *var, char *lo, char so, char *spack,
                        char *filename, size_t lineno);

void
gal_checkset_int_el_zero(char *optarg, int *var, char *lo, char so, char *spack,
                         char *filename, size_t lineno);

void
gal_checkset_int_l_zero(char *optarg, int *var, char *lo, char so, char *spack,
                        char *filename, size_t lineno);

void
gal_checkset_int_smaller_equal_to(char *optarg, int *var, char *lo, char so,
                                  char *spack, char *filename, size_t lineno,
                                  long maxvalue);

void
gal_checkset_long_el_zero(char *optarg, long *var, char *lo, char so,
                          char *spack, char *filename, size_t lineno);

void
gal_checkset_any_long(char *optarg, long *var, char *lo, char so, char *spack,
                      char *filename, size_t lineno);

void
gal_checkset_sizet_el_zero(char *optarg, size_t *var, char *lo, char so,
                           char *spack, char *filename, size_t lineno);

void
gal_checkset_sizet_l_zero(char *optarg, size_t *var, char *lo, char so,
                          char *spack, char *filename, size_t lineno);

void
gal_checkset_sizet_p_odd(char *optarg, size_t *var, char *lo, char so,
                         char* spack, char *filename, size_t lineno);

void
gal_checkset_float_l_0(char *optarg, float *var, char *lo, char so, char *spack,
                       char *filename, size_t lineno);

void
gal_checkset_float_l_0_s_1(char *optarg, float *var, char *lo, char so,
                           char *spack, char *filename, size_t lineno);

void
gal_checkset_any_float(char *optarg, float *var, char *lo, char so, char *spack,
                       char *filename, size_t lineno);

void
gal_checkset_double_l_0(char *optarg, double *var, char *lo, char so,
                        char *spack, char *filename, size_t lineno);

void
doublele0(char *optarg, double *var, char *lo, char so, char* spack,
          char *filename, size_t lineno);

void
gal_checkset_double_l_value(char *optarg, double *var, char *lo, char so,
                            char* spack, double value, char *filename,
                            size_t lineno);

void
gal_checkset_any_double(char *optarg, double *var, char *lo, char so,
                        char *spack, char *filename, size_t lineno);










/**************************************************************/
/**********          My String functions:          ************/
/**************************************************************/
int
gal_checkset_string_has_space(char *in);

char *
gal_checkset_malloc_cat(char *inname, char *toappend);

void
<<<<<<< HEAD
allocatecopy(char *arg, char **copy);

void
allocatecopyset(char *arg, char **copy, int *set);
=======
gal_checkset_allocate_copy_set(char *arg, char **copy, int *set);
>>>>>>> 4d75edad








/**************************************************************/
/********** Set file names and check if they exist ************/
/**************************************************************/
void
gal_checkset_check_file(char *filename);

void
gal_checkset_check_remove_file(char *filename, int dontdelete);

int
gal_checkset_dir_0_file_1(char *name, int dontdelete);

void
gal_checkset_automatic_output(char *inname, char *suffix, int removedirinfo,
                              int dontdelete, char **outname);

char *
gal_checkset_dir_part(char *input);

char *
gal_checkset_not_dir_part(char *input);

void
gal_checkset_check_dir_write_add_slash(char **dirname);

#endif<|MERGE_RESOLUTION|>--- conflicted
+++ resolved
@@ -141,8 +141,8 @@
                         char *spack, char *filename, size_t lineno);
 
 void
-doublele0(char *optarg, double *var, char *lo, char so, char* spack,
-          char *filename, size_t lineno);
+gal_checkset_double_el_0(char *optarg, double *var, char *lo, char so,
+                         char* spack, char *filename, size_t lineno);
 
 void
 gal_checkset_double_l_value(char *optarg, double *var, char *lo, char so,
@@ -172,14 +172,10 @@
 gal_checkset_malloc_cat(char *inname, char *toappend);
 
 void
-<<<<<<< HEAD
-allocatecopy(char *arg, char **copy);
-
-void
-allocatecopyset(char *arg, char **copy, int *set);
-=======
+gal_checkset_allocate_copy(char *arg, char **copy);
+
+void
 gal_checkset_allocate_copy_set(char *arg, char **copy, int *set);
->>>>>>> 4d75edad
 
 
 
