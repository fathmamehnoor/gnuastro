--- conflicted
+++ resolved
@@ -209,11 +209,7 @@
   void *ptr;
   int needs_crop=0;
   size_t i, ind, fits_i, ndim=p->ndim;
-<<<<<<< HEAD
   size_t start_indiv[3], start_mrg[3], dsize[3], os=p->oversample;
-=======
-  size_t start_indiv[2], start_mrg[2], dsize[2], os=p->oversample;
->>>>>>> b42b89b5
 
   /* Make a copy of the main random number generator to use for this
      profile (in this thread). */
@@ -376,18 +372,10 @@
 {
   struct mkonthread *mkp=(struct mkonthread *)inparam;
   struct mkprofparams *p=mkp->p;
-
-<<<<<<< HEAD
   size_t i, id, ndim=p->ndim;
   struct builtqueue *ibq, *fbq=NULL;
   double center[3], semiaxes[3], euler_deg[3];
   long fpixel_i[3], lpixel_i[3], fpixel_o[3], lpixel_o[3];
-=======
-  double center[2];
-  size_t i, id, ndim=p->ndim;
-  struct builtqueue *ibq, *fbq=NULL;
-  long fpixel_i[2], lpixel_i[2], fpixel_o[2], lpixel_o[2];
->>>>>>> b42b89b5
 
 
   /* Make each profile that was specified for this thread. */
@@ -413,7 +401,6 @@
       if( p->f[id] == PROFILE_POINT )
         mkp->width[0]=mkp->width[1]=1;
       else
-<<<<<<< HEAD
         switch(ndim)
           {
           case 2:
@@ -436,10 +423,6 @@
                   "address the issue. %zu is not recognized for `ndim'",
                   __func__, PACKAGE_BUGREPORT, ndim);
           }
-=======
-        gal_box_bound_ellipse(mkp->truncr, mkp->q[0]*mkp->truncr,
-                              p->p[id], mkp->width);
->>>>>>> b42b89b5
 
 
       /* Get the overlapping pixels using the starting points (NOT
@@ -448,10 +431,7 @@
         {
           center[0]=p->x[id];
           center[1]=p->y[id];
-<<<<<<< HEAD
           if(ndim==3) center[2]=p->z[id];
-=======
->>>>>>> b42b89b5
           gal_box_border_from_center(center, ndim, mkp->width, fpixel_i,
                                      lpixel_i);
           memcpy(mkp->fpixel_i, fpixel_i, ndim*sizeof *fpixel_i);
