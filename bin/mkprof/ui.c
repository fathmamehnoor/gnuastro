--- conflicted
+++ resolved
@@ -196,14 +196,8 @@
   cp->coptions           = gal_commonopts_options;
 
   /* Default program parameters. */
-<<<<<<< HEAD
-  p->cp.type=GAL_TYPE_FLOAT32;
-  p->zeropoint=NAN;
-=======
   p->zeropoint           = NAN;
   p->cp.type             = GAL_TYPE_FLOAT32;
-
->>>>>>> b42b89b5
 
   /* Modify the common options for this program. */
   for(i=0; !gal_options_is_last(&cp->coptions[i]); ++i)
@@ -297,11 +291,7 @@
   double *darray;
   gal_data_t *kernel;
   size_t i, nc, need=0;
-<<<<<<< HEAD
   char *c, *dstr, *profile, *tailptr;
-=======
-  char *c, *profile, *tailptr;
->>>>>>> b42b89b5
   char *str, sstr[GAL_OPTIONS_STATIC_MEM_FOR_VALUES];
 
   /* We want to print the stored values. */
@@ -314,7 +304,6 @@
       /* First write the profile function code into the output string. */
       nc=0;
       profile=ui_profile_name_write(kernel->status);
-<<<<<<< HEAD
       switch(kernel->flag)
         {
         case 2: nc += sprintf(sstr+nc, "%s,",    profile); break;
@@ -324,9 +313,6 @@
                 "fix the problem. %u is not a recognized kernel "
                 "dimensionality", __func__, PACKAGE_BUGREPORT, kernel->flag);
         }
-=======
-      nc += sprintf(sstr+nc, "%s,",    profile);
->>>>>>> b42b89b5
 
       /* Write the values into a string. */
       for(i=0;i<kernel->size;++i)
@@ -372,7 +358,6 @@
                 "positive", i+1, darray[i], arg);
 
 
-<<<<<<< HEAD
       /* See if a 2D kernel is requested or a 3D kernel and keep the value
          in `kernel->flag'. If no dimensionality is defined, then by
          default, we'll assume it is 2D.*/
@@ -399,8 +384,6 @@
         }
 
 
-=======
->>>>>>> b42b89b5
       /* Write the profile type code into `kernel->status'. If it starts
          with a digit, then the user might have given the code of the
          profile directly. In that case, parse the number. Otherwise,
@@ -425,7 +408,7 @@
       /* Make sure the number of parameters conforms with the profile. */
       switch(kernel->status)
         {
-<<<<<<< HEAD
+
         case PROFILE_SERSIC:        need = kernel->flag==2 ? 3 : 4;  break;
         case PROFILE_MOFFAT:        need = kernel->flag==2 ? 3 : 4;  break;
         case PROFILE_GAUSSIAN:      need = kernel->flag==2 ? 2 : 3;  break;
@@ -433,15 +416,6 @@
         case PROFILE_FLAT:          need = kernel->flag==2 ? 1 : 2;  break;
         case PROFILE_CIRCUMFERENCE: need = kernel->flag==2 ? 1 : 2;  break;
         case PROFILE_DISTANCE:      need = kernel->flag==2 ? 1 : 2;  break;
-=======
-        case PROFILE_SERSIC:        need = 3;     break;
-        case PROFILE_MOFFAT:        need = 3;     break;
-        case PROFILE_GAUSSIAN:      need = 2;     break;
-        case PROFILE_POINT:         need = 0;     break;
-        case PROFILE_FLAT:          need = 1;     break;
-        case PROFILE_CIRCUMFERENCE: need = 1;     break;
-        case PROFILE_DISTANCE:      need = 1;     break;
->>>>>>> b42b89b5
         default:
           error_at_line(EXIT_FAILURE, 0, filename, lineno, "%s: a bug! "
                         "Please contact us at %s to correct the issue. "
@@ -453,7 +427,6 @@
       /* Make sure the number of parameters given are the same number that
          are needed. */
       if( kernel->size != need )
-<<<<<<< HEAD
         error_at_line(EXIT_FAILURE, 0, filename, lineno, "as a %uD kernel, "
                       "a `%s' profile needs %zu parameters, but %zu "
                       "parameter%s given to `--kernel'", kernel->flag,
@@ -475,14 +448,6 @@
               "along the third dimension. Hence it must not be larger than 1",
               darray[kernel->size-1], arg);
 
-=======
-        error_at_line(EXIT_FAILURE, 0, filename, lineno, "as a kernel, "
-                      "a `%s' profile needs %zu parameters, but %zu "
-                      "parameter%s given to `--kernel'",
-                      ui_profile_name_write(kernel->status), need,
-                      kernel->size, kernel->size>1?"s are":" is");
-
->>>>>>> b42b89b5
 
       /* Our job is done, return NULL. */
       return NULL;
@@ -636,10 +601,6 @@
           "(i.e., when the contents of `--mcol' must be interpretted as "
           "a magnitude, not brightness).");
 
-<<<<<<< HEAD
-=======
-
->>>>>>> b42b89b5
   /* Make sure no zero value is given for the `--naxis' option (only when
      it is necessary). */
   if(p->dsize && p->backname==NULL)
@@ -873,7 +834,6 @@
         case 7:
           colname="axis ratio (`qcol')";
           corrtype=gal_data_copy_to_new_type_free(tmp, GAL_TYPE_FLOAT32);
-<<<<<<< HEAD
           p->q1=corrtype->array;
 
           /* Check if there is no negative or >1.0f axis ratio. */
@@ -882,16 +842,6 @@
               error(EXIT_FAILURE, 0, "%s: row %zu, the axis ratio value %g "
                     "is not acceptable. It has to be >0 and <=1", p->catname,
                     i+1, p->q1[i]);
-=======
-          p->q=corrtype->array;
-
-          /* Check if there is no negative or >1.0f axis ratio. */
-          for(i=0;i<p->num;++i)
-            if(p->q[i]<=0.0f || p->q[i]>1.0f)
-              error(EXIT_FAILURE, 0, "%s: row %zu, the axis ratio value %g "
-                    "is not acceptable. It has to be >0 and <=1", p->catname,
-                    i+1, p->q[i]);
->>>>>>> b42b89b5
           break;
 
 
@@ -907,7 +857,6 @@
           colname="truncation (`tcol')";
           corrtype=gal_data_copy_to_new_type_free(tmp, GAL_TYPE_FLOAT32);
           p->t=corrtype->array;
-<<<<<<< HEAD
 
           /* Check if there is no negative or zero truncation radius. */
           for(i=0;i<p->num;++i)
@@ -1139,17 +1088,6 @@
                     "value %g is not acceptable. It has to be larger than 0",
                     p->catname, i+1, p->t[i]);
           break;
-=======
-
-          /* Check if there is no negative or zero truncation radius. */
-          for(i=0;i<p->num;++i)
-            if(p->t[i]<=0.0f)
-              error(EXIT_FAILURE, 0, "%s: row %zu, the truncation radius "
-                    "value %g is not acceptable. It has to be larger than 0",
-                    p->catname, i+1, p->t[i]);
-          break;
-
->>>>>>> b42b89b5
 
         /* If the index isn't recognized, then it is larger, showing that
            there was more than one match for the given criteria */
@@ -1202,7 +1140,6 @@
       p->num=1;
 
       /* Allocate the necessary columns. */
-<<<<<<< HEAD
       p->x  = gal_data_calloc_array(GAL_TYPE_FLOAT64, 1, __func__, "p->x");
       p->y  = gal_data_calloc_array(GAL_TYPE_FLOAT64, 1, __func__, "p->y");
       p->f  = gal_data_calloc_array(GAL_TYPE_UINT8,   1, __func__, "p->f");
@@ -1219,17 +1156,6 @@
           p->p3=gal_data_calloc_array(GAL_TYPE_FLOAT32, 1, __func__, "p->p3");
           p->q2=gal_data_calloc_array(GAL_TYPE_FLOAT32, 1, __func__, "p->q2");
         }
-=======
-      p->x = gal_data_calloc_array(GAL_TYPE_FLOAT64, 1, __func__, "p->x");
-      p->y = gal_data_calloc_array(GAL_TYPE_FLOAT64, 1, __func__, "p->y");
-      p->f = gal_data_calloc_array(GAL_TYPE_UINT8,   1, __func__, "p->f");
-      p->r = gal_data_calloc_array(GAL_TYPE_FLOAT32, 1, __func__, "p->r");
-      p->n = gal_data_calloc_array(GAL_TYPE_FLOAT32, 1, __func__, "p->n");
-      p->p = gal_data_calloc_array(GAL_TYPE_FLOAT32, 1, __func__, "p->p");
-      p->q = gal_data_calloc_array(GAL_TYPE_FLOAT32, 1, __func__, "p->q");
-      p->m = gal_data_calloc_array(GAL_TYPE_FLOAT32, 1, __func__, "p->m");
-      p->t = gal_data_calloc_array(GAL_TYPE_FLOAT32, 1, __func__, "p->t");
->>>>>>> b42b89b5
 
       /* For profiles that need a different number of input values. Note
          that when a profile doesn't need a value, it will be ignored. */
@@ -1267,17 +1193,12 @@
       /* Make sure the number of coordinate columns and number of
          dimensions in outputs are the same. There is no problem if it is
          more than `ndim'. In that case, the last values (possibly in
-<<<<<<< HEAD
-         configuration files) will be ignored.*/
-=======
          configuration files) will be ignored. */
->>>>>>> b42b89b5
       if( gal_list_str_number(p->ccol) < p->ndim )
         error(EXIT_FAILURE, 0, "%zu coordinate columns (calls to "
               "`--coordcol') given but output has %zu dimensions",
               gal_list_str_number(p->ccol), p->ndim);
 
-<<<<<<< HEAD
       /* Call the respective function. */
       switch(p->ndim)
         {
@@ -1288,10 +1209,6 @@
                 "resolve the issue. %zu not recognized for `p->ndim'",
                 __func__, PACKAGE_BUGREPORT, p->ndim);
         }
-=======
-      /* Call the column-reading function. */
-      ui_read_cols(p);
->>>>>>> b42b89b5
     }
 }
 
@@ -1436,17 +1353,10 @@
 ui_prepare_canvas(struct mkprofparams *p)
 {
   float *f, *ff;
-<<<<<<< HEAD
   gal_data_t *keysll;
   long width[3]={1,1,1};
   int status=0, setshift=0;
   double truncr, semiaxes[3], euler_deg[3];
-=======
-  double truncr;
-  gal_data_t *keysll;
-  long width[2]={1,1};
-  int status=0, setshift=0;
->>>>>>> b42b89b5
   size_t i, nshift=0, *dsize=NULL, ndim_counter;
 
   /* If a background image is specified, then use that as the output
@@ -1500,9 +1410,9 @@
 
 
       /* Currently, things are only implemented for 2D. */
-      if(p->ndim!=2)
+      if(p->ndim!=2 && p->ndim!=3)
         error(EXIT_FAILURE, 0, "%s (hdu %s) has %zu dimensions. Currently "
-              "only a 2 dimensional background image is acceptable",
+              "only a 2 or 3 dimensional background image is acceptable",
               p->backname, p->backhdu, p->ndim);
 
 
@@ -1522,14 +1432,11 @@
       ndim_counter=0;
       for(i=0;p->dsize[i]!=GAL_BLANK_SIZE_T;++i) ++ndim_counter;
       p->ndim=ndim_counter;
-<<<<<<< HEAD
-=======
-
-      /* Currently, things are only implemented for 2D. */
-      if(p->ndim!=2)
+
+      /* Currently, things are only implemented for 2D or 3D. */
+      if(p->ndim!=2 && p->ndim!=3)
         error(EXIT_FAILURE, 0, "%zu numbers given to `--naxis', only 2 "
               "values may be given", p->ndim);
->>>>>>> b42b89b5
 
       /* If any of the shift elements are zero, the others should be too!*/
       if(p->shift && p->shift[0] && p->shift[1])
@@ -1568,7 +1475,6 @@
                        half of it for the shift. */
                     setshift=1;
                     truncr = p->tunitinp ? p->t[i] : p->t[i] * p->r[i]/2;
-<<<<<<< HEAD
                     if(p->ndim==2)
                       gal_box_bound_ellipse(truncr, p->q1[i]*truncr,
                                             p->p1[i], width);
@@ -1582,10 +1488,6 @@
                         semiaxes[2]  = truncr * p->q2[i];
                         gal_box_bound_ellipsoid( semiaxes, euler_deg, width);
                       }
-=======
-                    gal_box_bound_ellipse(truncr, p->q[i]*truncr, p->p[i],
-                                          width);
->>>>>>> b42b89b5
                   }
 
               /* Either set the shifts to zero or to the values set from
@@ -1783,17 +1685,10 @@
   if(p->kernel)
     {
       /* Set the necessary constants. */
-<<<<<<< HEAD
       p->nomerged=1;
       p->psfinimg=0;
       p->individual=1;
       p->ndim=p->kernel->flag;
-=======
-      p->ndim=2;
-      p->nomerged=1;
-      p->psfinimg=0;
-      p->individual=1;
->>>>>>> b42b89b5
 
       /* Set the shift array. */
       p->shift=gal_data_calloc_array(GAL_TYPE_SIZE_T, p->ndim,
