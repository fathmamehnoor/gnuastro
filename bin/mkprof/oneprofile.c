--- conflicted
+++ resolved
@@ -195,14 +195,10 @@
 float
 oneprofile_randompoints(struct mkonthread *mkp)
 {
-<<<<<<< HEAD
+  double r_before=mkp->r;
   double range[3], sum=0.0f;
-=======
-  double r_before=mkp->r;
-  double range[2], sum=0.0f;
-  double coord_before[2]={mkp->coord[0], mkp->coord[1]};
->>>>>>> b4c2b5a9
   size_t i, j, numrandom=mkp->p->numrandom, ndim=mkp->p->ndim;
+  double coord_before[3]={mkp->coord[0], mkp->coord[1], mkp->coord[2]};
 
   /* Set the range in each dimension. */
   for(i=0;i<ndim;++i)
@@ -226,6 +222,7 @@
   mkp->r=r_before;
   mkp->coord[0]=coord_before[0];
   mkp->coord[1]=coord_before[1];
+  mkp->coord[2]=coord_before[2];
   return sum/numrandom;
 }
 
