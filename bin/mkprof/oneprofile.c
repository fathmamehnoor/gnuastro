/********************************************************************
MakeProfiles - Create mock astronomical profiles.
MakeProfiles is part of GNU Astronomy Utilities (Gnuastro) package.

Original author:
     Mohammad Akhlaghi <akhlaghi@gnu.org>
Contributing author(s):
Copyright (C) 2015, Free Software Foundation, Inc.

Gnuastro is free software: you can redistribute it and/or modify it
under the terms of the GNU General Public License as published by the
Free Software Foundation, either version 3 of the License, or (at your
option) any later version.

Gnuastro is distributed in the hope that it will be useful, but
WITHOUT ANY WARRANTY; without even the implied warranty of
MERCHANTABILITY or FITNESS FOR A PARTICULAR PURPOSE.  See the GNU
General Public License for more details.

You should have received a copy of the GNU General Public License
along with Gnuastro. If not, see <http://www.gnu.org/licenses/>.
**********************************************************************/
#include <config.h>

#include <math.h>
#include <stdio.h>
#include <errno.h>
#include <error.h>
#include <stdlib.h>

#include <sys/time.h>            /* generate random seed */
#include <gsl/gsl_rng.h>         /* used in setrandoms   */
#include <gsl/gsl_randist.h>     /* To make noise.       */
#include <gsl/gsl_integration.h> /* gsl_integration_qng  */

#include <gnuastro/fits.h>
#include <gnuastro/dimension.h>
#include <gnuastro/statistics.h>

#include <gnuastro-internal/timing.h>

#include "main.h"

#include "mkprof.h"              /* Needs main.h and astrthreads.h */
#include "profiles.h"
#include "oneprofile.h"






/****************************************************************
 **************          Radial distance       ******************
 ****************************************************************/
/* Set the center position of the profile in the oversampled image. Note
   that `mkp->width' is in the non-oversampled scale. IMPORTANT: the
   ordering is in FITS coordinate order. */
static void
oneprofile_center_oversampled(struct mkonthread *mkp)
{
  struct mkprofparams *p=mkp->p;

  double *dim;
  long os=p->oversample;
  size_t i, id=mkp->ibq->id;
  double val, pixfrac, intpart;

  for(i=0;i<p->ndim;++i)
    {
<<<<<<< HEAD
      dim = i==0 ? p->x : (i==1 ? p->y : p->z);
=======
      dim = i==0 ? p->x : p->y;
>>>>>>> b42b89b5

      pixfrac = modf(fabs(dim[id]), &intpart);
      val     = ( os*(mkp->width[i]/2 + pixfrac)
                  + (pixfrac<0.5f ? os/2 : -1*os/2-1) );
      mkp->center[i] = round(val*100)/100;
    }
}





static void
oneprofile_set_coord(struct mkonthread *mkp, size_t index)
<<<<<<< HEAD
{
  size_t i, coord_c[3];
  uint8_t os=mkp->p->oversample;
  size_t ndim=mkp->ibq->image->ndim, *dsize=mkp->ibq->image->dsize;

  /* Get the coordinates in C order. */
  gal_dimension_index_to_coord(index, ndim, dsize, coord_c);

  /* Convert these coordinates to one where the profile center is at the
     center and the image is not over-sampled. Note that only `coord_c' is
     in C order.*/
  for(i=0;i<ndim;++i)
    mkp->coord[i] = ( coord_c[ndim-i-1] - mkp->center[i] )/os;
}





/* Convert cartesian coordinates to the rotated elliptical radius. See the
   "Defining an ellipse and ellipsoid" section of the book for the full
   derivation. */
static void
oneprofile_r_el(struct mkonthread *mkp)
{
  double Xr, Yr, Zr;                   /* Rotated x, y, z. */
  double q1=mkp->q[0],   q2=mkp->q[1];
  double c1=mkp->c[0],   s1=mkp->s[0];
  double c2=mkp->c[1],   s2=mkp->s[1];
  double c3=mkp->c[2],   s3=mkp->s[2];
  double x=mkp->coord[0], y=mkp->coord[1], z=mkp->coord[2];

  switch(mkp->p->ndim)
    {
    case 2:
      /* The parenthesis aren't necessary, but help in readability and
         avoiding human induced bugs. */
      Xr = x * ( c1       )     +   y * ( s1 );
      Yr = x * ( -1.0f*s1 )     +   y * ( c1 );
      mkp->r = sqrt( Xr*Xr + Yr*Yr/q1/q1 );
      break;

    case 3:
      Xr = x*(  c3*c1   - s3*c2*s1 ) + y*( c3*s1   + s3*c2*c1) + z*( s3*s2 );
      Yr = x*( -1*s3*c1 - c3*c2*s1 ) + y*(-1*s3*s1 + c3*c2*c1) + z*( c3*s2 );
      Zr = x*(  s1*s2              ) + y*(-1*s2*c1           ) + z*( c2    );
      mkp->r = sqrt( Xr*Xr + Yr*Yr/q1/q1 + Zr*Zr/q2/q2 );
      break;

    default:
      error(EXIT_FAILURE, 0, "%s: a bug! Please contact us at %s to fix "
            "the problem. The value %zu is not recognized for "
            "`mkp->p->ndim'", __func__, PACKAGE_BUGREPORT, mkp->p->ndim);
    }
}





=======
{
  size_t i, coord_c[2];
  uint8_t os=mkp->p->oversample;
  size_t ndim=mkp->ibq->image->ndim, *dsize=mkp->ibq->image->dsize;

  /* Get the coordinates in C order. */
  gal_dimension_index_to_coord(index, ndim, dsize, coord_c);

  /* Convert these coordinates to one where the profile center is at the
     center and the image is not over-sampled. Note that only `coord_c' is
     in C order.*/
  for(i=0;i<ndim;++i)
    mkp->coord[i] = ( coord_c[ndim-i-1] - mkp->center[i] )/os;
}





/* Convert cartesian coordinates to the rotated elliptical radius. See the
   "Defining an ellipse" section of the book for the full derivation. */
static void
oneprofile_r_el(struct mkonthread *mkp)
{
  double Xr, Yr;                 /* Rotated x and y. */
  double q=mkp->q[0];
  double c=mkp->c[0],     s=mkp->s[0];
  double x=mkp->coord[0], y=mkp->coord[1];

  Xr = x * ( c       )     +   y * ( s );
  Yr = x * ( -1.0f*s )     +   y * ( c );
  mkp->r = sqrt( Xr*Xr + Yr*Yr/q/q );
}





>>>>>>> b42b89b5
/* Calculate the circular/spherical distance of a pixel to the profile
   center. This is just used to add pixels in the stack. Later, when the
   pixels are popped from the stack, the elliptical radius will be used to
   give them a value.*/
static float
oneprofile_r_circle(size_t index, struct mkonthread *mkp)
{
<<<<<<< HEAD
  size_t i, c[3];
=======
  size_t i, c[2];
>>>>>>> b42b89b5
  double d, sum=0.0f;
  size_t ndim=mkp->ibq->image->ndim, *dsize=mkp->ibq->image->dsize;

  /* Convert the index into a coordinate. */
  gal_dimension_index_to_coord(index, ndim, dsize, c);

  /* Find the distance to the center along each dimension (in FITS
     order). */
  for(i=0;i<ndim;++i)
    {
      d = c[ndim-i-1] - mkp->center[i];
      sum += d*d;
    }

  /* Return the distance. */
  return sqrt(sum);
}



















/****************************************************************
 **************          Random points         ******************
 ****************************************************************/
/* Fill pixel with random values */
float
oneprofile_randompoints(struct mkonthread *mkp)
{
<<<<<<< HEAD
  double range[3], sum=0.0f;
=======
  double range[2], sum=0.0f;
>>>>>>> b42b89b5
  size_t i, j, numrandom=mkp->p->numrandom, ndim=mkp->p->ndim;

  /* Set the range in each dimension. */
  for(i=0;i<ndim;++i)
    range[i] = mkp->higher[i] - mkp->lower[i];

  /* Find the sum of the profile on the random positions. */
  for(i=0;i<numrandom;++i)
    {
      for(j=0;j<ndim;++j)
        mkp->coord[j] = mkp->lower[j] + gsl_rng_uniform(mkp->rng) * range[j];
      oneprofile_r_el(mkp);
      sum+=mkp->profile(mkp);
    }

  return sum/numrandom;
}




















/****************************************************************
 *****************      2D integration       ********************
 ****************************************************************/
/* This is an old implementation which we are not using now. But it is kept
   here in case it can be useful */
#if 0
double
twod_over_x(double x, void *params)
{
  struct mkonthread *mkp=(struct mkonthread *) params;

  mkp->x=x;
  oneprofile_r_el(mkp);
  return mkp->profile(mkp);
}





/* Find the 2d integration over the region. */
double
twod_over_xy(double y, void *params)
{
  gsl_function F;
  static double abserr;
  static size_t neval=0;
  double epsabs=0, epsrel=EPSREL_FOR_INTEG, result;
  struct mkonthread *mkp=(struct mkonthread *) params;

  F.function = &twod_over_x;
  F.params = params;

  mkp->y=y;
  gsl_integration_qng(&F, mkp->xl, mkp->xh, epsabs, epsrel,
                      &result, &abserr, &neval);
  return result;
}




/* 2D integration of a profile.*/
double
integ2d(struct mkonthread *mkp)
{
  gsl_function F;
  static double abserr;
  static size_t neval=0;
  double epsabs=0, epsrel=EPSREL_FOR_INTEG, result;

  F.function = &twod_over_xy;
  F.params = mkp;
  gsl_integration_qng(&F, mkp->yl, mkp->yh, epsabs,
                      epsrel, &result, &abserr, &neval);
  return result;
}
#endif


















/**************************************************************/
/************       Pixel by pixel building       *************/
/*********        Positions are in C not FITS         *********/
/**************************************************************/
/* `oneprofile_center_oversampled' stored the center of the profile in
   floating point coordinates. This function will convert that into a
   pixel index. */
static size_t
oneprofile_center_pix_index(struct mkonthread *mkp)
{
  double pixfrac, intpart;
  size_t *dsize=mkp->ibq->image->dsize;
<<<<<<< HEAD
  size_t i, coord[3], ndim=mkp->p->ndim;
=======
  size_t i, coord[2], ndim=mkp->p->ndim;
>>>>>>> b42b89b5

  /* Find the coordinates of the center point. Note `mkp->center' is in
     FITS coordinates, while coord must be in C coordinates (to be used in
     `gal_dimension_coord_to_index'). */
  for(i=0;i<ndim;++i)
    {
      pixfrac = modf(mkp->center[i], &intpart);
      coord[ndim-i-1] = (long)(mkp->center[i]) + ( pixfrac<0.5f ? 0 : 1 );
    }

  /* Retun the pixel index of this coordinate. */
  return gal_dimension_coord_to_index(ndim, dsize, coord);
}





static void
oneprofile_pix_by_pix(struct mkonthread *mkp)
{
  struct builtqueue *ibq=mkp->ibq;
  size_t ndim=ibq->image->ndim, *dsize=ibq->image->dsize;

  uint8_t *byt;
  gal_list_sizet_t *Q=NULL;
  int use_rand_points=1, ispeak=1;
  double tolerance=mkp->p->tolerance;
  float circ_r, *array=mkp->ibq->image->array;
  double (*profile)(struct mkonthread *)=mkp->profile;
  double truncr=mkp->truncr, approx, hp=0.5f/mkp->p->oversample;
  size_t i, p, *dinc=gal_dimension_increment(ndim, dsize);

  /* lQ: Largest. sQ: Smallest in queue */
  gal_list_dosizet_t *lQ=NULL, *sQ;

  /* Find the nearest pixel to the profile center and add it to the
     queue. */
  p=oneprofile_center_pix_index(mkp);

  /* If this is a point source, just fill that one pixel and leave this
     function. */
  if(mkp->func==PROFILE_POINT)
    { array[p]=1; return; }

  /* Allocate the `byt' array. It is used as a flag to make sure that we
     don't re-calculate the profile value on a pixel more than once. */
  byt = gal_data_calloc_array(GAL_TYPE_UINT8,
                              gal_dimension_total_size(ndim, dsize),
                              __func__, "byt");

  /* Start the queue: */
  byt[p]=1;
  gal_list_dosizet_add( &lQ, &sQ, p, oneprofile_r_circle(p, mkp) );

  /* If random points are necessary, then do it: */
  switch(mkp->func)
    {
    case PROFILE_SERSIC:
    case PROFILE_MOFFAT:
    case PROFILE_GAUSSIAN:
      while(sQ)
        {
          /* In case you want to see the status of the twosided ordered
             queue, increasing and decreasing side by side, uncomment this
             line. Note that there will be a lot of lines printed! */
          /*print_tossll(lQ, sQ);*/

          /* Pop a pixel from the queue, convert its index into coordinates
             and use them to estimate the elliptical radius of the
             pixel. If the pixel is outside the truncation radius, ignore
             it. */
          p=gal_list_dosizet_pop_smallest(&lQ, &sQ, &circ_r);
          oneprofile_set_coord(mkp, p);
          oneprofile_r_el(mkp);
          if(mkp->r > truncr) continue;

          /* Find the value for this pixel: */
          for(i=0;i<ndim;++i)
            {
              mkp->lower[i]  = mkp->coord[i] - hp;
              mkp->higher[i] = mkp->coord[i] + hp;
            }

          /* Find the random points and profile center. */
          array[p]=oneprofile_randompoints(mkp);
          approx=profile(mkp);
          if (fabs(array[p]-approx)/array[p] < tolerance)
            use_rand_points=0;

          /* Save the peak flux if this is the first pixel: */
          if(ispeak) { mkp->peakflux=array[p]; ispeak=0; }

          /* For the log file: */
          ++ibq->numaccu;
          ibq->accufrac+=array[p];

          /* Go over the neighbors and add them to queue of elements to
             check if they haven't been done already. */
          GAL_DIMENSION_NEIGHBOR_OP(p, ndim, dsize, 1, dinc,
            {
              if(byt[nind]==0)
                {
                  byt[nind]=1;
                  gal_list_dosizet_add( &lQ, &sQ, nind,
                                        oneprofile_r_circle(nind, mkp) );
                }
            } );

          if(use_rand_points==0) break;
        }
    }


  /* All the pixels that required integration or random points are now
     done, so we don't need an ordered array any more. */
  gal_list_dosizet_to_sizet(lQ, &Q);


  /* Order doesn't matter any more, add all the pixels you find. */
  while(Q)
    {
      p=gal_list_sizet_pop(&Q);
      oneprofile_set_coord(mkp, p);
      oneprofile_r_el(mkp);

      /* See if this pixel's radial distance is larger than the truncation
         radius. If so, then don't add its neighbors to the queue and
         continue to the next pixel in the queue. */
      if(mkp->r>truncr)
        {
          /* For the circumference, if the profile is too elongated
             and circumwidth is too small, then some parts of the
             circumference will not be shown without this condition. */
          if(mkp->func==PROFILE_CIRCUMFERENCE) array[p]=profile(mkp);
          continue;
        }

      /* Find the value for this pixel: */
      array[p]=profile(mkp);

      /* Save the peak flux if this is the first pixel: */
      if(ispeak) { mkp->peakflux=array[p]; ispeak=0; }

      /* Go over the neighbours and add them to queue of elements
         to check. */
      GAL_DIMENSION_NEIGHBOR_OP(p, ndim, dsize, 1, dinc,
        {
          if(byt[nind]==0)
            {
              byt[nind]=1;
              gal_list_sizet_add(&Q, nind);
            }
        } );
    }

  /* Clean up. */
  free(byt);
  free(dinc);
}



















/**************************************************************/
/************        Set profile parameters       *************/
/**************************************************************/
int
oneprofile_ispsf(uint8_t fcode)
{
  return fcode==PROFILE_MOFFAT || fcode==PROFILE_GAUSSIAN;
}





/* Prepare all the parameters for any type of profile. */
void
oneprof_set_prof_params(struct mkonthread *mkp)
{
  struct mkprofparams *p=mkp->p;

  double sigma;
  int tp=p->tunitinp;
<<<<<<< HEAD
  size_t id=mkp->ibq->id, ndim=p->ndim;
=======
  size_t id=mkp->ibq->id;
>>>>>>> b42b89b5

  /* Fill the most basic profile agnostic parameters. */
  mkp->brightness = ( p->mcolisbrightness
                      ? p->m[id]
                      : pow( 10, (p->zeropoint - p->m[id]) / 2.5f ) );
  mkp->ibq->ispsf = p->kernel ? 1 : oneprofile_ispsf(p->f[id]);
  mkp->func       = mkp->ibq->func = p->f[id];


<<<<<<< HEAD
  /* Fill in the dimension-dependent parameters. */
  switch(ndim)
    {
    case 2:
      /* Shifts were already multiplied with oversample. Just note that
         p->x and p->y are in the FITS ordering, while p->shift is in C
         ordering. */
      mkp->q[0]       = p->q1[id];
      p->x[id]       += p->shift[1]/p->oversample;
      p->y[id]       += p->shift[0]/p->oversample;
      mkp->c[0]       = cos( p->p1[id] * DEGREESTORADIANS );
      mkp->s[0]       = sin( p->p1[id] * DEGREESTORADIANS );
      break;

    case 3:
      /* See comments for 2D. */
      mkp->q[0]       = p->q1[id];
      mkp->q[1]       = p->q2[id];
      p->x[id]       += p->shift[2]/p->oversample;
      p->y[id]       += p->shift[1]/p->oversample;
      p->z[id]       += p->shift[0]/p->oversample;
      mkp->c[0]       = cos( p->p1[id] * DEGREESTORADIANS );
      mkp->s[0]       = sin( p->p1[id] * DEGREESTORADIANS );
      mkp->c[1]       = cos( p->p2[id] * DEGREESTORADIANS );
      mkp->s[1]       = sin( p->p2[id] * DEGREESTORADIANS );
      mkp->c[2]       = cos( p->p3[id] * DEGREESTORADIANS );
      mkp->s[2]       = sin( p->p3[id] * DEGREESTORADIANS );
      break;

    default:
      error(EXIT_FAILURE, 0, "%s: a bug! Please contact us at %s to "
            "address the problem. The value `%zu' is not recognized for "
            "`ndim'", __func__, PACKAGE_BUGREPORT, ndim);
    }
=======
  /* Shifts were already multiplied with oversample. Just note that
     p->x and p->y are in the FITS ordering, while p->shift is in C
     ordering. */
  mkp->q[0]       = p->q[id];
  p->x[id]       += p->shift[1]/p->oversample;
  p->y[id]       += p->shift[0]/p->oversample;
  mkp->c[0]       = cos( p->p[id] * DEGREESTORADIANS );
  mkp->s[0]       = sin( p->p[id] * DEGREESTORADIANS );
>>>>>>> b42b89b5


  /* Fill the profile-dependent parameters. */
  switch (mkp->func)
    {
    case PROFILE_SERSIC:
      mkp->correction       = 1;
      mkp->profile          = &profiles_sersic;
      mkp->sersic_re        = p->r[id];
      mkp->sersic_inv_n     = 1.0f/p->n[id];
      mkp->sersic_nb        = -1.0f*profiles_sersic_b(p->n[id]);
      mkp->truncr           = tp ? p->t[id] : p->t[id]*p->r[id];
      break;



    case PROFILE_MOFFAT:
      mkp->correction       = 1;
      mkp->profile          = &profiles_moffat;
      mkp->moffat_nb        = -1.0f*p->n[id];
      mkp->moffat_alphasq   = profiles_moffat_alpha(p->r[id], p->n[id]);
      mkp->moffat_alphasq  *= mkp->moffat_alphasq;
      mkp->truncr           = tp ? p->t[id] : p->t[id]*p->r[id]/2;
      if(p->psfinimg==0 && p->individual==0)
        {
          mkp->brightness   = 1.0f; /* When the PSF is a separate image, */
          p->x[id]          = 0.0f; /* it should be centered and have a  */
          p->y[id]          = 0.0f; /* total brightness of 1.0f. */
          if(ndim==3)
            p->z[id]        = 0.0f;
        }
      break;



    case PROFILE_GAUSSIAN:
      mkp->correction       = 1;
      mkp->profile          = &profiles_gaussian;
      sigma                 = p->r[id]/2.35482f;
      mkp->gaussian_c       = -1.0f/(2.0f*sigma*sigma);
      mkp->truncr           = tp ? p->t[id] : p->t[id]*p->r[id]/2;
      if(p->psfinimg==0 && p->individual==0)
        {
          mkp->brightness   = 1.0f; /* Same as the explanations for    */
          p->x[id]          = 0.0f; /* The Moffat profile. */
          p->y[id]          = 0.0f;
          if(ndim==3)
            p->z[id]        = 0.0f;
        }
      break;



    case PROFILE_POINT:
      mkp->correction       = 1;
      mkp->fixedvalue       = 1.0f;
      mkp->profile          = &profiles_flat;
      break;



    case PROFILE_FLAT:
      mkp->profile          = &profiles_flat;
      mkp->truncr           = tp ? p->t[id] : p->t[id]*p->r[id];
      if(p->mforflatpix)
        {
          mkp->correction   = 0;
          mkp->fixedvalue   = p->m[id];
        }
      else
        {
          mkp->correction   = 1;
          mkp->fixedvalue   = 1.0f;
        }
      break;



    case PROFILE_CIRCUMFERENCE:
      mkp->profile          = &profiles_circumference;
      mkp->truncr           = tp ? p->t[id] : p->t[id]*p->r[id];
      mkp->intruncr         = mkp->truncr - p->circumwidth;
      if(p->mforflatpix)
        {
          mkp->correction   = 0;
          mkp->fixedvalue   = p->m[id];
        }
      else
        {
          mkp->correction   = 1;
          mkp->fixedvalue   = 1.0f;
        }
      if(mkp->intruncr<0.0f)
        mkp->intruncr       = 0.0f;
      break;



    case PROFILE_DISTANCE:
      mkp->profile          = profiles_radial_distance;
      mkp->truncr           = tp ? p->t[id] : p->t[id]*p->r[id];
      mkp->correction       = 0;
      break;

    default:
      error(EXIT_FAILURE, 0, "%s: a bug! Please contact us so we can correct "
            "this problem. The profile code %u is not recognized.", __func__,
            mkp->func);
    }
}




















/**************************************************************/
/************          Outside functions          *************/
/**************************************************************/
void
oneprofile_make(struct mkonthread *mkp)
{
  struct mkprofparams *p=mkp->p;

  double sum;
  float *f, *ff;
  size_t i, dsize[3], ndim=p->ndim;
<<<<<<< HEAD


  /* Find the profile center in the over-sampled image in C
     coordinates. IMPORTANT: width must not be oversampled.*/
  oneprofile_center_oversampled(mkp);


=======


  /* Find the profile center in the over-sampled image in C
     coordinates. IMPORTANT: width must not be oversampled.*/
  oneprofile_center_oversampled(mkp);


>>>>>>> b42b89b5
  /* From this point on, the widths will be in the actual pixel widths
     (with oversampling). */
  for(i=0;i<ndim;++i)
    {
      mkp->width[i]  *= p->oversample;
      dsize[ndim-i-1] = mkp->width[i];
    }


  /* Allocate and clear the array for this one profile. */
  mkp->ibq->image=gal_data_alloc(NULL, GAL_TYPE_FLOAT32, ndim, dsize,
                                 NULL, 1, p->cp.minmapsize, "MOCK",
                                 "Brightness", NULL);


  /* Build the profile in the image. */
  oneprofile_pix_by_pix(mkp);


  /* Correct the sum of pixels in the profile so it has the fixed total
     magnitude or pixel value, mkp->correction was set in
     setprofparams. Note that the profiles were not normalized during the
     building.*/
  if(mkp->correction)
    {
      /* First get the sum of all the pixels in the profile. */
      ff=(f=mkp->ibq->image->array) + mkp->ibq->image->size;
      sum=0.0f; do sum+=*f++; while(f<ff);

      /* Correct the fraction of brightness that was calculated
         accurately (not using the pixel center). */
      mkp->ibq->accufrac /= sum;

      /* Correct all the profile pixels. Note that ideally, if a user wants
         a NaN valued profile, they should use the `flat' profile with
         `--mforflatpix', which won't need this correction. However, it
         might happen that they forget the later, or the catalog might be
         generated by a script that gives a NaN value for the magnitude
         with any kind of profile. In such cases if we don't check the NaN
         value, then the whole profile's box is going to be NaN values,
         which is inconvenient and with the simple check here we can avoid
         it (only have the profile's pixels set to NaN. */
      ff = (f=mkp->ibq->image->array) + mkp->ibq->image->size;
      if(isnan(mkp->brightness))
        do *f = *f ? NAN : *f ; while(++f<ff);
      else
        {
          if(p->magatpeak)
            do *f++ *= mkp->brightness/mkp->peakflux; while(f<ff);
          else
            do *f++ *= mkp->brightness/sum; while(f<ff);
        }
    }
}<|MERGE_RESOLUTION|>--- conflicted
+++ resolved
@@ -68,11 +68,7 @@
 
   for(i=0;i<p->ndim;++i)
     {
-<<<<<<< HEAD
       dim = i==0 ? p->x : (i==1 ? p->y : p->z);
-=======
-      dim = i==0 ? p->x : p->y;
->>>>>>> b42b89b5
 
       pixfrac = modf(fabs(dim[id]), &intpart);
       val     = ( os*(mkp->width[i]/2 + pixfrac)
@@ -87,7 +83,6 @@
 
 static void
 oneprofile_set_coord(struct mkonthread *mkp, size_t index)
-<<<<<<< HEAD
 {
   size_t i, coord_c[3];
   uint8_t os=mkp->p->oversample;
@@ -148,46 +143,6 @@
 
 
 
-=======
-{
-  size_t i, coord_c[2];
-  uint8_t os=mkp->p->oversample;
-  size_t ndim=mkp->ibq->image->ndim, *dsize=mkp->ibq->image->dsize;
-
-  /* Get the coordinates in C order. */
-  gal_dimension_index_to_coord(index, ndim, dsize, coord_c);
-
-  /* Convert these coordinates to one where the profile center is at the
-     center and the image is not over-sampled. Note that only `coord_c' is
-     in C order.*/
-  for(i=0;i<ndim;++i)
-    mkp->coord[i] = ( coord_c[ndim-i-1] - mkp->center[i] )/os;
-}
-
-
-
-
-
-/* Convert cartesian coordinates to the rotated elliptical radius. See the
-   "Defining an ellipse" section of the book for the full derivation. */
-static void
-oneprofile_r_el(struct mkonthread *mkp)
-{
-  double Xr, Yr;                 /* Rotated x and y. */
-  double q=mkp->q[0];
-  double c=mkp->c[0],     s=mkp->s[0];
-  double x=mkp->coord[0], y=mkp->coord[1];
-
-  Xr = x * ( c       )     +   y * ( s );
-  Yr = x * ( -1.0f*s )     +   y * ( c );
-  mkp->r = sqrt( Xr*Xr + Yr*Yr/q/q );
-}
-
-
-
-
-
->>>>>>> b42b89b5
 /* Calculate the circular/spherical distance of a pixel to the profile
    center. This is just used to add pixels in the stack. Later, when the
    pixels are popped from the stack, the elliptical radius will be used to
@@ -195,11 +150,8 @@
 static float
 oneprofile_r_circle(size_t index, struct mkonthread *mkp)
 {
-<<<<<<< HEAD
+
   size_t i, c[3];
-=======
-  size_t i, c[2];
->>>>>>> b42b89b5
   double d, sum=0.0f;
   size_t ndim=mkp->ibq->image->ndim, *dsize=mkp->ibq->image->dsize;
 
@@ -243,11 +195,7 @@
 float
 oneprofile_randompoints(struct mkonthread *mkp)
 {
-<<<<<<< HEAD
   double range[3], sum=0.0f;
-=======
-  double range[2], sum=0.0f;
->>>>>>> b42b89b5
   size_t i, j, numrandom=mkp->p->numrandom, ndim=mkp->p->ndim;
 
   /* Set the range in each dimension. */
@@ -373,11 +321,7 @@
 {
   double pixfrac, intpart;
   size_t *dsize=mkp->ibq->image->dsize;
-<<<<<<< HEAD
   size_t i, coord[3], ndim=mkp->p->ndim;
-=======
-  size_t i, coord[2], ndim=mkp->p->ndim;
->>>>>>> b42b89b5
 
   /* Find the coordinates of the center point. Note `mkp->center' is in
      FITS coordinates, while coord must be in C coordinates (to be used in
@@ -578,11 +522,7 @@
 
   double sigma;
   int tp=p->tunitinp;
-<<<<<<< HEAD
   size_t id=mkp->ibq->id, ndim=p->ndim;
-=======
-  size_t id=mkp->ibq->id;
->>>>>>> b42b89b5
 
   /* Fill the most basic profile agnostic parameters. */
   mkp->brightness = ( p->mcolisbrightness
@@ -592,7 +532,6 @@
   mkp->func       = mkp->ibq->func = p->f[id];
 
 
-<<<<<<< HEAD
   /* Fill in the dimension-dependent parameters. */
   switch(ndim)
     {
@@ -627,16 +566,6 @@
             "address the problem. The value `%zu' is not recognized for "
             "`ndim'", __func__, PACKAGE_BUGREPORT, ndim);
     }
-=======
-  /* Shifts were already multiplied with oversample. Just note that
-     p->x and p->y are in the FITS ordering, while p->shift is in C
-     ordering. */
-  mkp->q[0]       = p->q[id];
-  p->x[id]       += p->shift[1]/p->oversample;
-  p->y[id]       += p->shift[0]/p->oversample;
-  mkp->c[0]       = cos( p->p[id] * DEGREESTORADIANS );
-  mkp->s[0]       = sin( p->p[id] * DEGREESTORADIANS );
->>>>>>> b42b89b5
 
 
   /* Fill the profile-dependent parameters. */
@@ -778,7 +707,6 @@
   double sum;
   float *f, *ff;
   size_t i, dsize[3], ndim=p->ndim;
-<<<<<<< HEAD
 
 
   /* Find the profile center in the over-sampled image in C
@@ -786,15 +714,6 @@
   oneprofile_center_oversampled(mkp);
 
 
-=======
-
-
-  /* Find the profile center in the over-sampled image in C
-     coordinates. IMPORTANT: width must not be oversampled.*/
-  oneprofile_center_oversampled(mkp);
-
-
->>>>>>> b42b89b5
   /* From this point on, the widths will be in the actual pixel widths
      (with oversampling). */
   for(i=0;i<ndim;++i)
