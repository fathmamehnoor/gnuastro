--- conflicted
+++ resolved
@@ -390,7 +390,6 @@
 
 
 
-<<<<<<< HEAD
 /* The 3D aperture must finally have these elements.
 
       p->aperture[0] = Major axis length.
@@ -515,7 +514,12 @@
       gal_data_free(p->aperture);
       p->aperture=newaper;
     }
-=======
+}
+
+
+
+
+
 /* We want to keep the columns as double type. So what-ever their original
    type is, convert it. */
 static gal_data_t *
@@ -563,7 +567,6 @@
   /* The `out' above is in reverse, so correct it and return */
   gal_list_data_reverse(&out);
   return out;
->>>>>>> cfdde163
 }
 
 
