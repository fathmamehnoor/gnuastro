/*********************************************************************
NoiseChisel - Detect signal in a noisy dataset.
NoiseChisel is part of GNU Astronomy Utilities (Gnuastro) package.

Original author:
     Mohammad Akhlaghi <mohammad@akhlaghi.org>
Contributing author(s):
Copyright (C) 2015-2018, Free Software Foundation, Inc.

Gnuastro is free software: you can redistribute it and/or modify it
under the terms of the GNU General Public License as published by the
Free Software Foundation, either version 3 of the License, or (at your
option) any later version.

Gnuastro is distributed in the hope that it will be useful, but
WITHOUT ANY WARRANTY; without even the implied warranty of
MERCHANTABILITY or FITNESS FOR A PARTICULAR PURPOSE.  See the GNU
General Public License for more details.

You should have received a copy of the GNU General Public License
along with Gnuastro. If not, see <http://www.gnu.org/licenses/>.
**********************************************************************/
#include <config.h>

#include <stdio.h>
#include <errno.h>
#include <error.h>
#include <stdlib.h>
#include <string.h>

#include <gnuastro/fits.h>
#include <gnuastro/label.h>
#include <gnuastro/binary.h>
#include <gnuastro/threads.h>
#include <gnuastro/pointer.h>
#include <gnuastro/dimension.h>
#include <gnuastro/statistics.h>

#include <gnuastro-internal/timing.h>
#include <gnuastro-internal/checkset.h>

#include "main.h"

#include "ui.h"
#include "sky.h"
#include "threshold.h"





/****************************************************************
 ************           Initial detection            ************
 ****************************************************************/
/* The user gives connectivity values in terms of the number of neighbors
   to use, so with this function, we convert that number to the
   connectivity that is defined in `gnuastro/dimension.h'. */
static int
detection_ngb_to_connectivity(size_t ndim, size_t ngb)
{
  int connectivity=0;
  switch(ndim)
    {
    case 2:
      connectivity = ngb==4 ? 1 : 2;
      break;
    case 3:
      connectivity = ngb==6 ? 1 : (ngb==18 ? 2 : 3);
      break;
    default:
      error(EXIT_FAILURE, 0, "%s: a bug! Please contact us at %s to address "
            "the problem. %zu not a valid value to `ndim'",
            __func__, PACKAGE_BUGREPORT, ndim);
    }
  return connectivity;
}





void
detection_initial(struct noisechiselparams *p)
{
  char *msg;
  uint8_t *b, *bf;
  struct timeval t0, t1;


  /* Get the starting time. */
  if(!p->cp.quiet)
    {
      gal_timing_report(NULL, "Starting to find initial detections.", 1);
      gettimeofday(&t0, NULL);
    }


  /* Find and apply the threshold on the input. */
  threshold_quantile_find_apply(p);
  if(p->detectionname)
    {
      p->binary->name="THRESHOLDED";
      gal_fits_img_write(p->binary, p->detectionname, NULL, PROGRAM_NAME);
      p->binary->name=NULL;
    }


  /* Erode the image. */
  if(!p->cp.quiet) gettimeofday(&t1, NULL);
  gal_binary_erode(p->binary, p->erode,
                   detection_ngb_to_connectivity(p->input->ndim,
                                                 p->erodengb), 1);
  if(!p->cp.quiet)
    {
      if( asprintf(&msg, "Eroded %zu time%s (%zu-connectivity).", p->erode,
                   p->erode>1?"s":"", p->erodengb)<0 )
        error(EXIT_FAILURE, 0, "%s: asprintf allocation", __func__);
      gal_timing_report(&t1, msg, 2);
      free(msg);
    }
  if(p->detectionname)
    {
      p->binary->name="ERODED";
      gal_fits_img_write(p->binary, p->detectionname, NULL, PROGRAM_NAME);
      p->binary->name=NULL;
    }


  /* Correct the no-erode values. */
  bf=(b=p->binary->array)+p->binary->size;
  do *b = *b==THRESHOLD_NO_ERODE_VALUE ? 1 : *b; while(++b<bf);


  /* Do the opening. */
  if(!p->cp.quiet) gettimeofday(&t1, NULL);
  gal_binary_open(p->binary, p->opening,
                  detection_ngb_to_connectivity(p->input->ndim,
                                                p->openingngb), 1);
  if(!p->cp.quiet)
    {
      if( asprintf(&msg, "Opened (depth: %zu, %s connectivity).",
                   p->opening, p->openingngb==4 ? "4" : "8")<0 )
        error(EXIT_FAILURE, 0, "%s: asprintf allocation", __func__);
      gal_timing_report(&t1, msg, 2);
      free(msg);
    }


  /* Label the connected components. */
  p->numinitialdets=gal_binary_connected_components(p->binary, &p->olabel,
                                                    p->binary->ndim);
  if(p->detectionname)
    {
      p->olabel->name="OPENED-AND-LABELED";
      gal_fits_img_write(p->olabel, p->detectionname, NULL, PROGRAM_NAME);
      p->olabel->name=NULL;
    }


  /* Report the ending of initial detection. */
  if(!p->cp.quiet)
    {
      if( asprintf(&msg, "%zu initial detections found.",
                   p->numinitialdets)<0 )
        error(EXIT_FAILURE, 0, "%s: asprintf allocation", __func__);
      gal_timing_report(&t0, msg, 1);
      free(msg);
    }
}




















/****************************************************************
 ************            Pseudo detections           ************
 ****************************************************************/
/* Set all the pixels we don't need to Nan. */
static void
detection_pseudo_sky_or_det(struct noisechiselparams *p, uint8_t *w, int s0d1)
{
  int32_t *l=p->olabel->array;
  uint8_t *b=p->binary->array, *bf=b+p->binary->size;

  if(s0d1)
    /* Set all sky regions (label equal to zero) to zero, since a blank
       pixel is also non-zero, we don't need to check for blanks in this
       case. */
    do *w++ = *l++ ? *b : 0; while(++b<bf);
  else
    /* Set all detected pixels to 1. */
    do
      {
        *w++ = *l ? *l==GAL_BLANK_INT32 ? GAL_BLANK_UINT8 : 1 : *b;
        ++l;
      }
    while(++b<bf);
}





/* Copy the space of this tile into the full/large array. */
static void
detection_write_in_large(gal_data_t *tile, gal_data_t *copy)
{
  uint8_t *c=copy->array;
  GAL_TILE_PARSE_OPERATE(tile, NULL, 0, 0, {*i=*c++;});
}





/* Fill the holes and open on multiple threads to find the
   pseudo-detections. Ideally both these should be done immediately after
   each other on each large tile, but when the user wants to check the
   steps, we need to break out of the threads at each step. */
struct fho_params
{
  int                    step;
  uint8_t          *copyspace;
  gal_data_t         *workbin;
  gal_data_t         *worklab;
  struct noisechiselparams *p;
};

static void *
detection_fill_holes_open(void *in_prm)
{
  struct gal_threads_params *tprm=(struct gal_threads_params *)in_prm;
  struct fho_params *fho_prm=(struct fho_params *)(tprm->params);
  struct noisechiselparams *p=fho_prm->p;

  void *tarray;
  gal_data_t *tile, *copy, *tblock;
  size_t i, dsize[]={1,1,1,1,1,1,1,1,1,1}; /* For upto 10-Dimensions! */


  /* A temporary data structure to wrap around the copy space. Note that
     the initially allocated space for this tile is only 1 pixel! */
  copy=gal_data_alloc(NULL, GAL_TYPE_UINT8, p->input->ndim, dsize,
                      NULL, 0, -1, NULL, NULL, NULL);
  free(copy->array);
  copy->array=&fho_prm->copyspace[p->maxltcontig*tprm->id];


  /* Go over all the tiles given to this thread. */
  for(i=0; tprm->indexs[i] != GAL_BLANK_SIZE_T; ++i)
    {
      /* For easy reading. */
      tile=&p->ltl.tiles[tprm->indexs[i]];

      /* Change the tile pointers (temporarily). */
      tarray=tile->array;
      tblock=tile->block;
      tile->array=gal_tile_block_relative_to_other(tile, fho_prm->workbin);
      tile->block=fho_prm->workbin;

      /* Copy the tile into the contiguous patch of memory to work on, but
         first reset the size element so `gal_data_copy_to_allocated' knows
         there is enough space. */
      copy->size=p->maxltcontig;
      gal_data_copy_to_allocated(tile, copy);

      /* Fill the holes in this tile: holes with maximal connectivity means
         that they are most strongly bounded.

         IMPORTANT NOTE: For 2D, the strongest connectivity (2) is
         fine. But for 3D, the strongest connectivity is too strong and
         will not be too useful for diffuse signal. So for 3D, we are now
         using the second-strongest connectivity of 2 (numerically: same as
         the 2D case). */
      gal_binary_holes_fill(copy, 2, -1);
      if(fho_prm->step==1)
        {
          detection_write_in_large(tile, copy);
          tile->array=tarray;
          tile->block=tblock;
          continue;
        }

      /* Open all the regions. */
      gal_binary_open(copy, 1, 1, 1);

      /* Write the copied region back into the large input and AFTERWARDS,
         correct the tile's pointers, the pointers must not be corrected
         before writing the copy. */
      detection_write_in_large(tile, copy);
      tile->array=tarray;
      tile->block=tblock;
    }


  /* Clean up. */
  copy->array=NULL;
  gal_data_free(copy);


  /* Wait until all the threads finish and return. */
  if(tprm->b) pthread_barrier_wait(tprm->b);
  return NULL;
}





/* We have the thresholded image (with blank values for regions that should
   not be used). Find the pseudo-detections in those regions. */
static size_t
detection_pseudo_find(struct noisechiselparams *p, gal_data_t *workbin,
                      gal_data_t *worklab, int s0d1)
{
  gal_data_t *bin;
  struct fho_params fho_prm={0, NULL, workbin, worklab, p};


  /* Set all the initial detected pixels to blank values. */
  detection_pseudo_sky_or_det(p, workbin->array, s0d1);
  if(p->detectionname)
    {
      workbin->name = s0d1 ? "DTHRESH-ON-DET" : "DTHRESH-ON-SKY";
      gal_fits_img_write(workbin, p->detectionname, NULL, PROGRAM_NAME);
      workbin->name=NULL;
    }


  /* Allocate the space necessary to work on each tile (to avoid having to
     allocate it it separately for each tile and within each
     thread. `maxltcontig' is the maximum contiguous patch of memory needed
     to store all tiles. Finally, since we are working on a `uint8_t' type,
     the size of each element is only 1 byte. */
  fho_prm.copyspace=gal_pointer_allocate(GAL_TYPE_UINT8,
                                         p->cp.numthreads*p->maxltcontig, 0,
                                         __func__, "fho_prm.copyspace");


  /* Fill the holes and open on each large tile. When no check image is
     requested, the two steps can be done independently on each tile, but
     when a check image is requested, we need to break out of the thread
     spinning function to save the full image then continue it. */
  if( p->detectionname )
    {
      /* Necessary initializations. */
      bin=gal_data_copy(workbin); /*  - Temporary array for demonstration.  */
      fho_prm.workbin=bin;        /*  - To pass onto the thread.            */
      fho_prm.step=1;             /*  - So we can break out of the threads. */

      /* Do each step. */
      while(fho_prm.step<3)
        {
          /* Put a copy of `workbin' into `bin' for every step (only
             necessary for the second step and after). For the first time
             it was already copied.*/
          if(fho_prm.step>1)
            memcpy(bin->array, workbin->array, workbin->size);

          /* Do the respective step. */
          gal_threads_spin_off(detection_fill_holes_open, &fho_prm,
                               p->ltl.tottiles, p->cp.numthreads);

          /* Set the extension name based on the step. */
          switch(fho_prm.step)
            {
            case 1:
              bin->name="HOLES-FILLED";
              break;
            case 2:
              bin->name="OPENED";
              break;
            default:
              error(EXIT_FAILURE, 0, "%s: a bug! Please contact us at %s so "
                    "we can address the issue. the value %d is not "
                    "recognized.", __func__, PACKAGE_BUGREPORT, fho_prm.step);
            }

          /* Write the temporary array into the check image. */
          gal_fits_img_write(bin, p->detectionname, NULL, PROGRAM_NAME);

          /* Increment the step counter. */
          ++fho_prm.step;
        }

      /* Clean up: the array in `bin' should just be replaced with that in
         `workbin' because it is used in later steps. */
      if(workbin->mmapname)
        {
          /* Delete the memory mapped file and set the filename of `bin'
             for `workbin'. */
          remove(workbin->mmapname);
          free(workbin->mmapname);
          workbin->mmapname=bin->mmapname;
          bin->mmapname=NULL;
        }
      else
        free(workbin->array);
      workbin->array=bin->array;
      bin->name=bin->array=NULL;
      gal_data_free(bin);
    }
  else
    gal_threads_spin_off(detection_fill_holes_open, &fho_prm,
                         p->ltl.tottiles, p->cp.numthreads);

  /* Clean up. */
  free(fho_prm.copyspace);


  /* Label all regions, but first, deal with the blank pixels in the
     `workbin' dataset when working on the Sky. Recall that in this case,
     the blank pixels are the detections. On the Sky image, blank should be
     set to 1 (because we want the detected objects to have the same labels
     as the pseudo-detections that cover them). This will allow us to later
     remove these pseudo-detections.
  if(s0d1==0)
    {
      bf=(b=workbin->array)+workbin->size;
      do if(*b==GAL_BLANK_UINT8) *b = !s0d1; while(++b<bf);
    }
  */
  return gal_binary_connected_components(workbin, &worklab, 1);
}





/* Write the S/N tables to a file. */
static void
detection_sn_write_to_file(struct noisechiselparams *p, gal_data_t *sn,
                           gal_data_t *snind, int s0d1D2)
{
  char *str;
  gal_list_str_t *comments=NULL;

  /* Comment for extension on further explanation. */
  if( asprintf(&str, "See also: `%s' HDU of output with "
               "`--checkdetection'", ( s0d1D2<2
                                       ? "PSEUDOS-FOR-SN": "DILATED" ))<0 )
    error(EXIT_FAILURE, 0, "%s: asprintf allocation", __func__);
  gal_list_str_add(&comments, str, 0);


  /* Description comment. */
  str = ( s0d1D2
          ? ( s0d1D2==2
              ? "S/N of grown detections."
              : "Pseudo-detection S/N over initial detections." )
          : "Pseudo-detection S/N over initial undetections.");
  gal_list_str_add(&comments, str, 1);


  /* Set the file name. */
  str = ( s0d1D2
          ? ( s0d1D2==2 ? p->detsn_D_name : p->detsn_d_name )
          : p->detsn_s_name );
  threshold_write_sn_table(p, sn, snind, str, comments);
  gal_list_str_free(comments, 1);


  /* Abort NoiseChisel if the user asked for it. */
  if(s0d1D2==2 && !p->continueaftercheck)
    ui_abort_after_check(p, p->detsn_s_name, p->detsn_d_name,
                         "pseudo-detection and grown/final detection S/N "
                         "values in a table");
}






static gal_data_t *
detection_sn(struct noisechiselparams *p, gal_data_t *worklab, size_t num,
             int s0d1D2, char *extname)
{
  float *snarr;
  uint8_t *flag;
  size_t tablen=num+1;
  gal_data_t *sn, *snind;
  int32_t *plabend, *indarr=NULL;
  double ave, err, *pos, *brightness;
  size_t ind, ndim=p->input->ndim, pcols=1+ndim;
  size_t i, j, *area, counter=0, *dsize=p->input->dsize;
  float *img=p->input->array, *f=p->input->array, *ff=f+p->input->size;
  int32_t *plab = worklab->array, *dlab = s0d1D2 ? NULL : p->olabel->array;
  size_t *coord=gal_pointer_allocate(GAL_TYPE_SIZE_T, ndim, 0, __func__,
                                      "coord");


  /* Sanity check. */
  if(p->input->type!=GAL_TYPE_FLOAT32)
    error(EXIT_FAILURE, 0, "%s: the input dataset must be float32 type, "
          "it is %s", __func__, gal_type_name(p->input->type, 1));
  if(!isnan(GAL_BLANK_FLOAT32))
    error(EXIT_FAILURE, 0, "%s: only a NaN value is recognized for blank "
          "floating point data types, the blank value is defined to be %f",
          __func__, GAL_BLANK_FLOAT32);
  if(ndim!=2 && ndim!=3)
    error(EXIT_FAILURE, 0, "%s: only 2D images or 3D datacubes are "
          "acceptable, but input has %zu dimensions", __func__, ndim);


  /* Allocate all the necessary arrays, note that since we want to put each
     object's information into the same index, the number of allocated
     spaces has to be `tablen=num+1'. */
  area       = gal_pointer_allocate(GAL_TYPE_SIZE_T,  tablen, 1, __func__,
                                    "area");
  brightness = gal_pointer_allocate(GAL_TYPE_FLOAT64, tablen, 1, __func__,
                                     "brightness");
<<<<<<< HEAD
  pos        = gal_data_calloc_array(GAL_TYPE_FLOAT64, pcols*tablen,
                                     __func__, "pos");
=======
  xy         = gal_pointer_allocate(GAL_TYPE_FLOAT64, xyncols*tablen, 1,
                                     __func__, "xy");
>>>>>>> 8dab7b8a
  flag       = ( s0d1D2==0
                 ? gal_pointer_allocate(GAL_TYPE_UINT8, tablen, 1, __func__,
                                         "flag")
                 : NULL );
  sn         = gal_data_alloc(NULL, GAL_TYPE_FLOAT32, 1, &tablen, NULL, 1,
                              p->cp.minmapsize, "SIGNAL-TO-NOISE", "ratio",
                              NULL);
  snind      = ( p->checksn==0 ? NULL
                 : gal_data_alloc(NULL, GAL_TYPE_INT32, 1, &tablen, NULL, 1,
                                  p->cp.minmapsize, "LABEL", "counter",
                                  NULL) );

  /* Go over all the pixels and get the necessary information. */
  do
    {
      /* All this work is only necessary when we are actually on a
         pseudo-detection label: it is non-zero and not blank. */
      if(*plab && ( (p->input->flag | GAL_DATA_FLAG_HASBLANK)
                    && *plab!=GAL_BLANK_INT32 ) )
        {
          /* For Sky pseudo-detections we'll start to see if it has already
             been determined that the object lies over a detected object or
             not. If it does, then just ignore it. */
          if(s0d1D2==0)
            {
              if( flag[*plab] ) { ++plab; ++dlab; continue; }
              else if(*dlab)    /* We are on a detection. */
                { flag[*plab]=1; area[*plab]=0; ++plab; ++dlab; continue; }
            }

          /* If we are on a blank pixel, ignore this pixel. */
          if( isnan(*f) ) { ++plab; if(s0d1D2==0) ++dlab; continue; }

          /* Save all the necessary values. */
          ++area[*plab];
          brightness[*plab] += *f;
          if( *f > 0.0f )  /* For calculatiing the approximate center, */
            {              /* necessary for calculating Sky and STD.   */
              pos[*plab*pcols  ] += *f;
              switch(ndim)
                {
                case 2:
                  pos[*plab*pcols+1] += ( (f-img)/dsize[1] ) * *f;
                  pos[*plab*pcols+2] += ( (f-img)%dsize[1] ) * *f;
                  break;
                case 3:
                  pos[*plab*pcols+1] += ( (f-img) % dsize[1]*dsize[2] ) * *f;
                  pos[*plab*pcols+2] += ( (f-img)/dsize[2] ) * *f;
                  pos[*plab*pcols+3] += ( (f-img)%dsize[2] ) * *f;
                  break;
                }
            }
        }

      /* Increment the other two labels. */
      ++plab;
      if(s0d1D2==0) ++dlab;
    }
  while(++f<ff);


  /* A small sanity check.
  {
    size_t i;
    for(i=1;i<num+1;++i)
      printf("%zu (%u): %-5zu %-13.3f %-13.3f %-13.3f %-13.3f\n", i, flag[i],
             area[i], brightness[i], pos[i*pcols], pos[i*pcols+1],
             pos[i*pcols+2]);
  }
  */


  /* If the user wants to see the steps (on the background) and we are
     working on pseudo-detections, remove those that will not be used in
     the final quantile calculation. */
  if(p->detectionname)
    {
      if(s0d1D2<2)
        {
          plabend = (plab=worklab->array) + worklab->size;
          do
            if( *plab!=GAL_BLANK_INT32
                && ( area[*plab]<p->snminarea || brightness[*plab]<0) )
              *plab=0;
          while(++plab<plabend);
        }
      worklab->name=extname;
      gal_fits_img_write(worklab, p->detectionname, NULL, PROGRAM_NAME);
      worklab->name=NULL;
    }


  /* Calculate the signal to noise for successful detections: */
  snarr=sn->array;
  if(snind) indarr=snind->array;
  if(s0d1D2) { snarr[0]=NAN; if(snind) indarr[0]=GAL_BLANK_INT32; }
  for(i=1;i<tablen;++i)
    {
      ave=brightness[i]/area[i];
      if( area[i]>p->snminarea && ave>0.0f && pos[i*pcols]>0.0f )
        {
          /* Get the flux weighted center coordinates. */
          for(j=0;j<ndim;++j)
            coord[j]=GAL_DIMENSION_FLT_TO_INT(pos[i*pcols+j+1]/pos[i*pcols]);

          /* Calculate the Sky and Sky standard deviation on this tile. */
          ave -= ((float *)(p->sky->array))[
                         gal_tile_full_id_from_coord(&p->cp.tl, coord) ];
          err  = ((float *)(p->std->array))[
                         gal_tile_full_id_from_coord(&p->cp.tl, coord) ];

          /* Correct the index in the sn to store the Signal to noise
             ratio. When we are dealing with the noise, we only want the
             non-zero signal to noise values, so we will just use a
             counter. But for initial detections, it is very important that
             their Signal to noise ratio be placed in the same index as
             their label. */
          ind = s0d1D2 ? i : counter++;
          if(snind) indarr[ind]=i;
          snarr[ind] = ( sqrt( (float)(area[i])/p->cpscorr )
                         * ave / sqrt( ave + err*err ) );
        }
      else
        /* In detection pseudo-detections, order matters, so we will set
           all non-usable values to blank. */
        if(s0d1D2)
          {
            snarr[i]=NAN;
            if(snind) indarr[i]=GAL_BLANK_INT32;;
          }
    }

  /* If we are in Sky mode, the sizes have to be corrected */
  if(s0d1D2==0)
    {
      sn->dsize[0]=sn->size=counter;
      if(snind) snind->dsize[0]=snind->size=counter;
    }


  /* If the user wanted a list of S/N values for all pseudo-detections,
     save it. */
  if(snind) detection_sn_write_to_file(p, sn, snind, s0d1D2);


  /* Clean up and return. */
  free(pos);
  free(area);
  free(coord);
  free(brightness);
  if(flag) free(flag);
  if(snind) gal_data_free(snind);
  return sn;
}





/* ONLY FOR PSEUDO DETECTIONS: remove pseudo-detections that have a small
   S/N from the binary image (the labeled image will be left untouched). */
static void
detection_pseudo_remove_low_sn(struct noisechiselparams *p,
                               gal_data_t *workbin, gal_data_t *worklab,
                               gal_data_t *sn)
{
  size_t i;
  float *snarr=sn->array;
  uint8_t *b=workbin->array;
  int32_t *l=worklab->array, *lf=l+worklab->size;
  uint8_t *keep=gal_pointer_allocate(GAL_TYPE_UINT8, sn->size, 1, __func__,
                                     "keep");

  /* Specify the new labels for those that must be kept/changed. Note that
     when an object didn't have an S/N, its S/N was given a value of NaN
     (which will fail on any condition), so it acts as if it had an S/N
     lower than the required value. */
  for(i=0;i<sn->size;++i)
    if( snarr[i] > p->detsnthresh ) keep[i]=1;


  /* Go over the pseudo-detection labels and only keep those that must be
     kept (using the new labels) in the binary array. */
  if( p->input->flag & GAL_DATA_FLAG_HASBLANK )
    do
      *b++ = *l == GAL_BLANK_INT32 ? GAL_BLANK_UINT8 : keep[ *l ] > 0;
    while(++l<lf);
  else
    do *b++ = keep[ *l ] > 0; while(++l<lf);


  /* If the user wanted to see the steps. */
  if(p->detectionname)
    {
      workbin->name="TRUE-PSEUDOS";
      gal_fits_img_write(workbin, p->detectionname, NULL,
                         PROGRAM_NAME);
      workbin->name=NULL;
    }

  /* Clean up: */
  free(keep);
}






/* Find and do the necessary work on pseudo-detections. */
static gal_data_t *
detection_pseudo_real(struct noisechiselparams *p)
{
  char *msg;
  size_t numpseudo;
  struct timeval t1;
  gal_data_t *sn, *quant, *workbin, *worklab;

  /* Allocate the space for the working datasets. */
  worklab=gal_data_copy(p->olabel);
  workbin=gal_data_alloc(NULL, GAL_TYPE_UINT8, p->input->ndim,
                         p->input->dsize, p->input->wcs, 0, p->cp.minmapsize,
                         NULL, NULL, NULL);
  workbin->flag=p->input->flag;


  /* Over the Sky: find the pseudo-detections and make the S/N table. */
  if(!p->cp.quiet) gettimeofday(&t1, NULL);
  numpseudo=detection_pseudo_find(p, workbin, worklab, 0);
  sn=detection_sn(p, worklab, numpseudo, 0, "PSEUDOS-FOR-SN");


  /* A small sanity check */
  if( sn->size < p->minnumfalse)
    error(EXIT_FAILURE, 0, "only %zu pseudo-detections could be found over "
          "the sky region to estimate an S/N. This is less than %zu (value "
          "to `--minnumfalse' option). Please adjust parameters like "
          "`--dthresh', `--snminarea', or make sure that there actually "
          "is sufficient sky area after initial detection. You can use "
          "`--checkdetection' to see every step until this point", sn->size,
          p->minnumfalse);


  /* Get the S/N quantile and report it if we are in non-quiet mode. */
  quant=gal_statistics_quantile(sn, p->snquant, 1);
  p->detsnthresh = *((float *)(quant->array));
  if(!p->cp.quiet)
    {
      if( asprintf(&msg, "Pseudo-det S/N: %.3f (%g quant of %zu).",
                   p->detsnthresh, p->snquant, sn->size)<0 )
        error(EXIT_FAILURE, 0, "%s: asprintf allocation", __func__);
      gal_timing_report(&t1, msg, 2);
      free(msg);
    }
  gal_data_free(sn);
  gal_data_free(quant);


  /* Over the detections: find pseudo-detections and make S/N table. */
  if(!p->cp.quiet) gettimeofday(&t1, NULL);
  numpseudo=detection_pseudo_find(p, workbin, worklab, 1);
  sn=detection_sn(p, worklab, numpseudo, 1, "PSEUDOS-FOR-SN");


  /* Remove the pseudo detections with a low S/N. */
  detection_pseudo_remove_low_sn(p, workbin, worklab, sn);


  /* Clean up and return. */
  gal_data_free(sn);
  gal_data_free(worklab);
  return workbin;
}





/* This is for the final detections (grown) detections. */
static size_t
detection_final_remove_small_sn(struct noisechiselparams *p,
                                gal_data_t *workbin, size_t num)
{
  size_t i;
  int8_t *b;
  float *snarr;
  gal_data_t *sn, *snind;
  int32_t *l, *lf, curlab=1;
  gal_list_str_t *comments=NULL;
  int32_t *newlabs=gal_pointer_allocate(GAL_TYPE_INT32, num+1, 1, __func__,
                                        "newlabs");

  /* Get the Signal to noise ratio of all detections. */
  sn=detection_sn(p, p->olabel, num, 2, "DILATED");


  /* Only keep the objects with an S/N above the pseudo-detection limit. */
  snarr=sn->array;
  for(i=1;i<num+1;++i)
    newlabs[i] = snarr[i] > p->detsnthresh ? curlab++ : 0;


  /* Go over the labeled image and correct the labels. */
  b=workbin->array;
  lf=(l=p->olabel->array)+p->olabel->size;
  if( p->input->flag & GAL_DATA_FLAG_HASBLANK )
    {
      do
        {
          if( *l != GAL_BLANK_INT32 )
            *b = (*l=newlabs[ *l ]) > 0;
          ++b;
        }
      while(++l<lf);
    }
  else do *b++ = (*l=newlabs[ *l ]) > 0; while(++l<lf);


  /* Save the S/N values if the user asked for them. */
  if(p->detsn_D_name)
    {
      /* Make the S/N index array. */
      snind=gal_data_alloc(NULL, GAL_TYPE_INT32, 1, &num, NULL, 0,
                           p->cp.minmapsize, NULL, NULL, NULL);

      /* Fill in the indexs. Note that the S/N array had num+1 elements, so
         we also want to shift them back by one element, so we also need to
         correct its size. */
      l=snind->array;
      sn->size = sn->dsize[0] = num;
      for(i=0;i<num;++i) { l[i]=i+1; snarr[i]=snarr[i+1]; }

      /* Make the comments, then write the table. */
      gal_list_str_add(&comments, "See also: `DILATED' "
                       "HDU of output with `--checkdetection'.", 1);
      gal_list_str_add(&comments, "S/N of finally grown detections.", 1);


      threshold_write_sn_table(p, sn, snind, p->detsn_D_name, comments);
      gal_list_str_free(comments, 1);

    }


  /* Clean up and return. */
  free(newlabs);
  gal_data_free(sn);
  return curlab-1;
}



















/****************************************************************
 ************        Removing false detections       ************
 ****************************************************************/
static size_t
detection_remove_false_initial(struct noisechiselparams *p,
                               gal_data_t *workbin)
{
  size_t i;
  uint8_t *b=workbin->array;
  float *e_th, *arr=p->conv->array;
  int32_t *l=p->olabel->array, *lf=l+p->olabel->size, curlab=1;
  int32_t *newlabels=gal_pointer_allocate(GAL_TYPE_UINT32,
                                          p->numinitialdets+1, 1, __func__,
                                          "newlabels");

  /* Find the new labels for all the existing labels. Recall that
     `newlabels' was initialized to zero, so any label that is not given a
     new label here will be automatically removed. After the first pixel of
     a label overlaps with dbyt[i], we don't need to check the rest of that
     object's pixels. At this point, tokeep is only binary: 0 or 1.

     Note that the zeroth element of `tokeep' can also be non zero, this is
     because the holes of the labeled regions might be filled during
     filling the holes, but have not been filled in the original labeled
     array. They are not important so you can just ignore them. */
  do
    {
      if( *l && *l!=GAL_BLANK_INT32 )
        {
          newlabels[ *l ] =
            newlabels[ *l ]     /* Have we already checked this label?    */
            ? 1                 /* Yes we have. Just set it to 1.         */
            : *b;               /* No we haven't, check pseudo-detection. */
        }
      ++b;
    }
  while(++l<lf);
  newlabels[0]=0;


  /* Now that we know which labels to keep, set the new labels for the
     detections that must be kept. */
  for(i=0;i<p->numinitialdets;++i) if(newlabels[i]) newlabels[i] = curlab++;


  /* Replace the byt and olab values with their proper values. Note that we
     need the binary array when there is no growth also. The binary array
     is later used in estimating the sky and its STD.

     See if growth is necessary or not. Note that even if the user has
     asked for growth, if the edges of the objects in the image are sharp
     enough, no growth will be necessary (and thus the labeled image won't
     be re-written during growth). So it is necessary to check for growth
     here and later do it in `detection_quantile_expand'. */
  p->numexpand=0;
  b=workbin->array;
  l=p->olabel->array;
  if(p->detgrowquant==1.0)
    do
      {                                       /* No growth will happen.  */
        if(*l!=GAL_BLANK_INT32)               /* So set both the binary  */
          *b = ( *l = newlabels[ *l ] ) > 0;  /* AND label images.       */
        ++b;
      }
    while(++l<lf);
  else
    {
      /* Expand the threshold values (from one value for each tile) to the
         whole dataset. Since we know the tiles cover the whole image, we
         don't neeed to initialize or check for blanks. */
      p->exp_thresh_full=gal_tile_block_write_const_value(p->expand_thresh,
                                                          p->cp.tl.tiles, 0,
                                                          0);

      /* Remove the false detections and count how many pixels need to
         grow. */
      e_th=p->exp_thresh_full->array;
      do                                    /* Growth is necessary later.  */
        {                                   /* So there is no need to set  */
          if(*l!=GAL_BLANK_INT32)           /* the labels image, but we    */
            {                               /* have to count the number of */
              *b = newlabels[ *l ] > 0;     /* pixels to (possibly) grow.  */
              if( *b==0 && *arr>*e_th )
                ++p->numexpand;
            }
          ++b; ++arr; ++e_th;
        }
      while(++l<lf);

      /* If there aren't any pixels to later expand, then reset the labels
         (remove false detections in the labeled image). */
      if(p->numexpand==0)
        {
          b=workbin->array;
          l=p->olabel->array;
          do if(*l!=GAL_BLANK_INT32) *l = newlabels[ *l ]; while(++l<lf);
        }
    }


  /* Clean up and return. */
  free(newlabels);
  return curlab-1;
}





/* Expand the initial detections based on the quantile threshold and then
   label the connected regions. If expansion is not possible, then return
   the `GAL_BLANK_SIZET'.*/
static size_t
detection_quantile_expand(struct noisechiselparams *p, gal_data_t *workbin)
{
  int32_t *o, *of;
  size_t *d, numexpanded=0;
  gal_data_t *diffuseindexs;
  float *i, *e_th, *arr=p->conv->array;
  uint8_t *b=workbin->array, *bf=b+workbin->size;

  /* Only continue if there actually are any pixels to expand (this can
     happen!). */
  if(p->numexpand)
    {
      /* Allocate the space necessary to keep the index of all the pixels
         that must be expanded and re-initialize the necessary pointers. */
      diffuseindexs=gal_data_alloc(NULL, GAL_TYPE_SIZE_T, 1, &p->numexpand,
                                   NULL, 0, p->cp.minmapsize, NULL, NULL,
                                   NULL);

      /* Fill in the diffuse indexs and initialize the objects dataset. */
      b    = workbin->array;
      arr  = p->conv->array;
      d    = diffuseindexs->array;
      e_th = p->exp_thresh_full->array;
      of   = (o=p->olabel->array) + p->olabel->size;
      do
        {
          /* If the binary value is 1, then we want an initial label of 1
             (the object is already detected). If it isn't, then we only
             want it if it is above the threshold. */
          *o = *b==1 ? 1 : ( *arr>*e_th ? GAL_LABEL_INIT : 0);
          if(*b==0 && *arr>*e_th)
            *d++ = o - (int32_t *)(p->olabel->array);

          /* Increment the points and go onto the next pixel. */
          ++b;
          ++arr;
          ++e_th;
        }
      while(++o<of);

      /* Expand the detections. Note that because we are only concerned
         with those regions that are touching a detected region, it is
         irrelevant to sort the dataset. */
      gal_label_grow_indexs(p->olabel, diffuseindexs, 0, p->olabel->ndim);

      /* Only keep the 1 valued pixels in the binary array and fill its
         holes. */
      o=p->olabel->array;
      bf=(b=workbin->array)+workbin->size;
      do *b = (*o++ == 1); while(++b<bf);
      workbin=gal_binary_dilate(workbin, 1, 1, 1);
      gal_binary_holes_fill(workbin, 1, p->detgrowmaxholesize);

      /* Get the labeled image. */
      numexpanded=gal_binary_connected_components(workbin, &p->olabel,
                                                  workbin->ndim);

      /* Set all the input's blank pixels to blank in the labeled and
         binary arrays. */
      if( gal_blank_present(p->input, 1) )
        {
          b=workbin->array;
          i=p->input->array;
          of=(o=p->olabel->array)+p->olabel->size;
          do
            {
              if(isnan(*i++))
                {
                  *o=GAL_BLANK_INT32;
                  *b=GAL_BLANK_UINT8;
                }
              ++b;
            }
          while(++o<of);
        }

      /* Clean up. */
      gal_data_free(diffuseindexs);
    }

  /* Clean up and return */
  gal_data_free(p->expand_thresh);
  gal_data_free(p->exp_thresh_full);
  return numexpanded ? numexpanded : GAL_BLANK_SIZE_T;
}





/* The initial detection has been done, now we want to remove false
   detections. */
void
detection(struct noisechiselparams *p)
{
  char *msg;
  gal_data_t *workbin;
  struct timeval t0, t1;
  size_t num_true_initial, num_expanded;

  /* Report for the user. */
  if(!p->cp.quiet)
    {
      gal_timing_report(NULL, "Starting to find/remove false detections.", 1);
      gettimeofday(&t0, NULL);
    }


  /* Find the Sky and its Standard Deviation from the initial detectios. */
  if(!p->cp.quiet) gettimeofday(&t1, NULL);
  sky_and_std(p, p->detskyname);
  if(!p->cp.quiet)
    gal_timing_report(&t1, "Initial (crude) Sky and its STD found.", 2);


  /* Apply the sky threshold. */
  if(!p->cp.quiet) gettimeofday(&t1, NULL);
  threshold_apply(p, p->sky->array, p->std->array, THRESHOLD_SKY_STD);
  if(!p->cp.quiet)
    {
      if( asprintf(&msg, "Pseudo-detection thresh (%.3f sigma) applied.",
                   p->dthresh)<0 )
        error(EXIT_FAILURE, 0, "%s: asprintf allocation", __func__);
      gal_timing_report(&t1, msg, 2);
      free(msg);
    }


  /* Find the real pseudo-detections. */
  if(!p->cp.quiet) gettimeofday(&t1, NULL);
  workbin=detection_pseudo_real(p);


  /* Only keep the initial detections that overlap with the real
     pseudo-detections. */
  if(!p->cp.quiet) gettimeofday(&t1, NULL);
  num_true_initial=detection_remove_false_initial(p, workbin);
  if(!p->cp.quiet)
    {
      if( asprintf(&msg, "%zu false initial detections removed.",
                   p->numinitialdets - num_true_initial)<0 )
        error(EXIT_FAILURE, 0, "%s: asprintf allocation", __func__);
      gal_timing_report(&t1, msg, 2);
      free(msg);
    }


  /* If the user asked for dilation/expansion, then apply it and report the
     final number of detections. */
  if(!p->cp.quiet) gettimeofday(&t1, NULL);
  if(p->detgrowquant!=1.0f)
    {
      num_expanded=detection_quantile_expand(p, workbin);
      if(num_expanded!=GAL_BLANK_SIZE_T)
        num_true_initial=num_expanded;
    }


  /* Update the user on the progress, if necessary. */
  if(!p->cp.quiet && p->detgrowquant!=1.0f && num_expanded!=GAL_BLANK_SIZE_T )
    {
      /* If the user hasn't asked for a labeled image, then don't confuse
         them with the number of detections, just let them know that growth
         is complete. */
      if(p->label)
        {
          if( asprintf(&msg, "%zu detections after growth to %.3f "
                       "quantile.", num_true_initial, p->detgrowquant)<0 )
            error(EXIT_FAILURE, 0, "%s: asprintf allocation", __func__);
        }
      else
        {
          if( asprintf(&msg, "Growth to %.3f quantile complete.",
                       p->detgrowquant)<0 )
            error(EXIT_FAILURE, 0, "%s: asprintf allocation", __func__);
        }
      gal_timing_report(&t1, msg, 2);
      free(msg);
    }


  /* When the final (grown or over-all object) detection's S/N is less than
     the pseudo-detection's S/N limit, the object is false. For a real
     detection, the actual object S/N should be higher than any of its
     pseudo-detection because it has a much larger area (and possibly more
     flux under it).  So when the final S/N is smaller than the minimum
     acceptable S/N threshold, we have a false pseudo-detection. */
  p->numdetections = ( p->cleangrowndet
                       ?  detection_final_remove_small_sn(p, workbin,
                                                          num_true_initial)
                       : num_true_initial );
  if(!p->cp.quiet)
    {
      /* If the user hasn't asked for a labeled image, then don't confuse
         them with the number of detections, just let them know that growth
         is complete. */
      if(p->label)
        {
          if( asprintf(&msg, "%zu final true detections.",
                       p->numdetections)<0 )
            error(EXIT_FAILURE, 0, "%s: asprintf allocation", __func__);
        }
      else
        gal_checkset_allocate_copy("Detection complete.", &msg);
      gal_timing_report(&t0, msg, 1);
      free(msg);
    }
  if(p->detectionname)
    {
      p->olabel->name="DETECTION-FINAL";
      gal_fits_img_write(p->olabel, p->detectionname, NULL,
                         PROGRAM_NAME);
      p->olabel->name=NULL;
    }


  /* p->binary was used to keep the initial pseudo-detection threshold. But
     we don't need it any more, so we'll just free it and put the `workbin'
     array in its place. Note that `workbin' has a map of all the detected
     objects, which is still necessary during NoiseChisel. */
  gal_data_free(p->binary);
  p->binary=workbin;


  /* The initial Sky and Sky STD values were only for detection. */
  gal_data_free(p->sky);
  gal_data_free(p->std);
  p->sky = p->std = NULL;


  /* If the user wanted to check the threshold and hasn't called
     `continueaftercheck', then stop NoiseChisel. */
  if(p->detectionname && !p->continueaftercheck)
    ui_abort_after_check(p, p->detectionname, NULL,
                         "showing all detection steps");
}<|MERGE_RESOLUTION|>--- conflicted
+++ resolved
@@ -525,13 +525,8 @@
                                     "area");
   brightness = gal_pointer_allocate(GAL_TYPE_FLOAT64, tablen, 1, __func__,
                                      "brightness");
-<<<<<<< HEAD
-  pos        = gal_data_calloc_array(GAL_TYPE_FLOAT64, pcols*tablen,
-                                     __func__, "pos");
-=======
-  xy         = gal_pointer_allocate(GAL_TYPE_FLOAT64, xyncols*tablen, 1,
-                                     __func__, "xy");
->>>>>>> 8dab7b8a
+  pos        = gal_pointer_allocate(GAL_TYPE_FLOAT64, pcols*tablen, 1,
+                                    __func__, "pos");
   flag       = ( s0d1D2==0
                  ? gal_pointer_allocate(GAL_TYPE_UINT8, tablen, 1, __func__,
                                          "flag")
