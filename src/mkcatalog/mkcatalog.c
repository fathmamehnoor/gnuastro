--- conflicted
+++ resolved
@@ -724,29 +724,6 @@
   firstpass(p);
   secondpass(p);
 
-<<<<<<< HEAD
-=======
-
-  /* If world coordinates are needed, then do the
-     transformations. Note that we are passing the pointer to the
-     first X axis value so this function can immediately start calling
-     wcsp2s in wcslib. */
-  if(p->up.raset || p->up.decset)
-    {
-      gal_fitsarray_xy_array_to_radec(p->wcs, p->oinfo+OCOLUMNS+OFlxWhtX,
-                                      p->oinfo+OCOLUMNS+OFlxWhtRA,
-                                      p->numobjects, OCOLUMNS);
-      gal_fitsarray_xy_array_to_radec(p->wcs, p->cinfo+CCOLUMNS+CFlxWhtX,
-                                      p->cinfo+CCOLUMNS+CFlxWhtRA,
-                                      p->numclumps, CCOLUMNS);
-    }
-  if(p->up.clumpsraset || p->up.clumpsdecset)
-    gal_fitsarray_xy_array_to_radec(p->wcs, p->oinfo+OCOLUMNS+OFlxWhtCX,
-                                    p->oinfo+OCOLUMNS+OFlxWhtCRA, p->numobjects,
-                                    OCOLUMNS);
-
-
->>>>>>> 4d75edad
   /* Write the output: */
   makeoutput(p);
 
