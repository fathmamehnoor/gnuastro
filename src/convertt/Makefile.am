--- conflicted
+++ resolved
@@ -41,15 +41,9 @@
 astconvertt_SOURCES = main.c main.h args.h cite.h ui.c ui.h eps.c	\
 eps.h jpeg.c jpeg.h convertt.c convertt.h
 
-<<<<<<< HEAD
-astconvertt_LDADD = $(top_builddir)/gnulib/lib/libgnu.la -lconfigfiles	\
--lfitsarrayvv -ltxtarrayvv -lcheckset -ltiming -llinkedlist		\
--lstatistics -larraymanip -lforqsort
-=======
 astconvertt_LDADD = $(top_builddir)/gnulib/lib/libgnu.la	\
 -lconfigfiles -lfitsarrayvv -ltxtarrayvv -lcheckset -ltiming	\
 -llinkedlist -lstatistics -larraymanip -lforqsort
->>>>>>> 01abe832
 
 
 
